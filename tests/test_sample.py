--- conflicted
+++ resolved
@@ -16,7 +16,6 @@
     assert math.isclose(kl.norm_elbow, kl.knee, rel_tol=0.05)
 
 
-<<<<<<< HEAD
 def test_NoisyGaussian():
     """From the Kneedle manuscript"""
     x, y = dg.noisy_gaussian(mu=50, sigma=10, N=1000, seed=42)
@@ -26,18 +25,10 @@
         S=1.0,
         curve="concave",
         interp_method="polynomial",
-        polynomial_features=11,
+        polynomial_degree=11,
         online=True,
     )
     assert math.isclose(kl.knee, 63.0, rel_tol=1e-02)
-=======
-@pytest.mark.parametrize("interp_method", ["interp1d", "polynomial"])
-def test_NoisyGaussian(interp_method):
-    """From the Kneedle manuscript"""
-    x, y = dg.noisy_gaussian(mu=50, sigma=10, N=10000)
-    kl = KneeLocator(x, y, S=1.0, curve="concave", interp_method=interp_method)
-    assert math.isclose(kl.knee, 60.5, rel_tol=7.0)
->>>>>>> da5c43ec
 
 
 @pytest.mark.parametrize("interp_method", ["interp1d", "polynomial"])
@@ -247,14 +238,9 @@
 def test_all_knees():
     x, y = dg.bumpy()
     kl = KneeLocator(x, y, curve="convex", direction="decreasing", online=True)
-<<<<<<< HEAD
     assert np.isclose(sorted(kl.all_elbows), [26, 31, 41, 46, 53]).all()
     assert np.isclose(
         sorted(kl.all_norm_elbows),
-=======
-    kl.all_elbows == set([41, 46, 53, 26, 31])
-    kl.all_norm_elbows == set(
->>>>>>> da5c43ec
         [
             0.2921348314606742,
             0.348314606741573,
@@ -330,7 +316,6 @@
     assert num_figures_before < num_figures_after
 
 
-<<<<<<< HEAD
 def test_logistic():
     y = np.array(
         [
@@ -538,12 +523,11 @@
     )
     kl = KneeLocator(x, y, curve="convex", direction="increasing", online=True,)
     assert kl.knee == 73
-=======
+
 def test_valid_curve_direction():
     """Test that arguments to curve and direction are valid"""
     with pytest.raises(ValueError):
         kl = KneeLocator(range(3), [1, 3, 5], curve="bad curve")
 
     with pytest.raises(ValueError):
-        kl = KneeLocator(range(3), [1, 3, 5], direction="bad direction")
->>>>>>> da5c43ec
+        kl = KneeLocator(range(3), [1, 3, 5], direction="bad direction")